// Jackson Coxson
// JitStreamer for the year of our Lord, 2025

const VERSION: [u8; 3] = [0, 2, 0];

use std::{
    collections::HashMap,
    net::{IpAddr, SocketAddr},
    str::FromStr,
};

use axum::{
    extract::{Json, Path, State},
    http::{header::CONTENT_TYPE, Method},
    response::Html,
    routing::{any, get, post},
};
use axum_client_ip::SecureClientIp;
use common::get_pairing_file;
use heartbeat::NewHeartbeatSender;
use idevice::{installation_proxy::InstallationProxyClient, provider::TcpProvider, IdeviceService};
use log::{debug, info};
use serde::{Deserialize, Serialize};
use tower_http::cors::CorsLayer;

mod common;
mod db;
mod debug_server;
mod heartbeat;
mod mount;
mod register;
mod runner;

#[derive(Clone)]
struct JitStreamerState {
    pub new_heartbeat_sender: NewHeartbeatSender,
    pub mount_cache: mount::MountCache,
    pub pairing_file_storage: String,
}

#[tokio::main]
async fn main() {
    println!("Starting JitStreamer-EB, enabling logger");
    dotenvy::dotenv().ok();
    //
    // Read the environment variable constants
    let runner_count = std::env::var("RUNNER_COUNT")
        .unwrap_or("10".to_string())
        .parse::<u32>()
        .unwrap();
    let allow_registration = std::env::var("ALLOW_REGISTRATION")
        .unwrap_or("1".to_string())
        .parse::<u8>()
        .unwrap();
    let port = std::env::var("JITSTREAMER_PORT")
        .unwrap_or("9172".to_string())
        .parse::<u16>()
        .unwrap();
    let pairing_file_storage = std::env::var("PLIST_STORAGE").unwrap_or("/var/lib/lockdown".to_string());

    env_logger::init();
    info!("Logger initialized");

    // Run the environment checks
    if allow_registration == 1 {
        register::check_wireguard();
    }
    if !std::fs::exists("jitstreamer.db").unwrap() {
        info!("Creating database");
        let db = sqlite::open("jitstreamer.db").unwrap();
        db.execute(include_str!("sql/up.sql")).unwrap();
    }

    // Empty the queues
    debug_server::empty().await;

    // Create a heartbeat manager
    let state = JitStreamerState {
        new_heartbeat_sender: heartbeat::heartbeat(),
        mount_cache: mount::MountCache::default(),
        pairing_file_storage,
    };

    // Run the Python shims
    runner::run("src/runners/launch.py", runner_count);

    let cors = CorsLayer::new()
        .allow_methods([Method::GET, Method::POST, Method::OPTIONS])
        .allow_origin(tower_http::cors::Any)
        .allow_headers([CONTENT_TYPE]);

    // Start with Axum
    let app = axum::Router::new()
        .layer(cors.clone())
        .route("/hello", get(|| async { "Hello, world!" }))
        .route("/version", post(version))
        .route("/mount", get(mount::check_mount))
        .route("/mount_ws", any(mount::handler))
        .route(
            "/mount_status",
            get(|| async { Html(include_str!("mount.html")) }),
        )
        .route("/get_apps", get(get_apps))
        .route("/launch_app/{bundle_id}", get(launch_app))
        .route("/status", get(status))
        .with_state(state);

    let app = if allow_registration == 1 {
        app.route("/register", post(register::register))
<<<<<<< HEAD
        .route("/upload", get(register::upload_wg))
    } else if allow_registration == 2 {
        app.route("/register", post(register::register))
        .route("/upload", get(register::upload))
=======
    } else if allow_registration == 2 {
        app.route("/register", post(register::register))
            .route("/upload", get(register::upload))
>>>>>>> fc37fc03
    } else {
        app
    };

    let app = app
        .layer(axum_client_ip::SecureClientIpSource::ConnectInfo.into_extension())
        .layer(cors);

    let addr = SocketAddr::new(IpAddr::from_str("::0").unwrap(), port);
    info!("Starting server on {:?}", addr);
    let listener = tokio::net::TcpListener::bind(&addr).await.unwrap();
    axum::serve(
        listener,
        app.into_make_service_with_connect_info::<SocketAddr>(),
    )
    .await
    .unwrap();
}

#[derive(Serialize, Deserialize)]
struct VersionRequest {
    version: String,
}
#[derive(Serialize, Deserialize)]
struct VersionResponse {
    ok: bool,
}

async fn version(Json(version): Json<VersionRequest>) -> Json<VersionResponse> {
    info!("Checking version {}", version.version);

    // Parse the version as 3 numbers
    let version = version
        .version
        .split('.')
        .map(|v| v.parse::<u8>().unwrap_or(0))
        .collect::<Vec<u8>>();

    // Compare the version, compare each number
    for (i, v) in VERSION.iter().enumerate() {
        if version.get(i).unwrap_or(&0) < v {
            return Json(VersionResponse { ok: false });
        }
    }

    Json(VersionResponse { ok: true })
}

#[derive(Serialize, Deserialize, Clone)]
struct GetAppsReturn {
    ok: bool,
    apps: Vec<String>,
    bundle_ids: Option<HashMap<String, String>>,
    error: Option<String>,
}

/// Gets the list of apps with get-task-allow on the device
///  - Get the IP from the request and UDID from the database
///  - Send the udid/IP to netmuxd for heartbeat-ing
///  - Connect to the device and get the list of bundle IDs
#[axum::debug_handler]
async fn get_apps(
    ip: SecureClientIp,
    State(state): State<JitStreamerState>,
) -> Json<GetAppsReturn> {
    let ip = ip.0;

    info!("Got request to get apps from {:?}", ip);

    let udid = match common::get_udid_from_ip(ip.to_string()).await {
        Ok(u) => u,
        Err(e) => {
            return Json(GetAppsReturn {
                ok: false,
                apps: Vec::new(),
                bundle_ids: None,
                error: Some(e),
            })
        }
    };

    // Get the pairing file
    debug!("Getting pairing file for {udid}");
    let pairing_file = match get_pairing_file(&udid, &state.pairing_file_storage).await {
        Ok(pairing_file) => pairing_file,
        Err(e) => {
            info!("Failed to get pairing file: {:?}", e);
            return Json(GetAppsReturn {
                ok: false,
                apps: Vec::new(),
                bundle_ids: None,
                error: Some(format!("Failed to get pairing file: {:?}", e)),
            });
        }
    };

    // Heartbeat the device
    match heartbeat::heartbeat_thread(udid.clone(), ip, &pairing_file).await {
        Ok(s) => {
            state
                .new_heartbeat_sender
                .send(heartbeat::SendRequest::Store((udid.clone(), s)))
                .await
                .unwrap();
        }
        Err(e) => {
            let e = match e {
                idevice::IdeviceError::InvalidHostID => {
                    "your pairing file is invalid. Regenerate it with jitterbug pair.".to_string()
                }
                _ => e.to_string(),
            };
            info!("Failed to heartbeat device: {:?}", e);
            return Json(GetAppsReturn {
                ok: false,
                apps: Vec::new(),
                bundle_ids: None,
                error: Some(format!("Failed to heartbeat device: {e}")),
            });
        }
    }

    // Connect to the device and get the list of bundle IDs
    debug!("Connecting to device {udid} to get apps");

    let provider = TcpProvider {
        addr: ip,
        pairing_file,
        label: "JitStreamer-EB".to_string(),
    };

    let mut instproxy_client = match InstallationProxyClient::connect(&provider).await {
        Ok(i) => i,
        Err(e) => {
            return Json(GetAppsReturn {
                ok: false,
                apps: Vec::new(),
                bundle_ids: None,
                error: Some(format!("Failed to start instproxy: {e:?}")),
            })
        }
    };

    let apps = match instproxy_client
        .get_apps(Some("User".to_string()), None)
        .await
    {
        Ok(apps) => apps,
        Err(e) => {
            info!("Failed to get apps: {:?}", e);
            return Json(GetAppsReturn {
                ok: false,
                apps: Vec::new(),
                bundle_ids: None,
                error: Some(format!("Failed to get apps: {:?}", e)),
            });
        }
    };
    let mut apps: HashMap<String, String> = apps
        .into_iter()
        .filter(|(_, app)| {
            // Filter out apps that don't have get-task-allow
            let app = match app {
                plist::Value::Dictionary(app) => app,
                _ => return false,
            };

            match app.get("Entitlements") {
                Some(plist::Value::Dictionary(entitlements)) => {
                    matches!(
                        entitlements.get("get-task-allow"),
                        Some(plist::Value::Boolean(true))
                    )
                }
                _ => false,
            }
        })
        .map(|(bundle_id, app)| {
            let name = match app {
                plist::Value::Dictionary(mut d) => match d.remove("CFBundleName") {
                    Some(plist::Value::String(bundle_name)) => bundle_name,
                    _ => bundle_id.clone(),
                },
                _ => bundle_id.clone(),
            };
            (name.clone(), bundle_id)
        })
        .collect();

    if apps.is_empty() {
        return Json(GetAppsReturn {
            ok: false,
            apps: Vec::new(),
            bundle_ids: None,
            error: Some("No apps with get-task-allow found".to_string()),
        });
    }

    apps.insert("Other...".to_string(), "UPDATE YOUR SHORTCUT".to_string());

    state
        .new_heartbeat_sender
        .send(heartbeat::SendRequest::Kill(udid.clone()))
        .await
        .unwrap();

    Json(GetAppsReturn {
        ok: true,
        apps: apps.keys().map(|x| x.to_string()).collect(),
        bundle_ids: Some(apps),
        error: None,
    })
}

#[derive(Serialize, Deserialize)]
struct LaunchAppReturn {
    ok: bool,
    launching: bool,
    position: Option<usize>,
    error: Option<String>,
    mounting: bool, // NOTICE: this field does literally nothing and will be removed in future
                    // versions
}
///  - Get the IP from the request and UDID from the database
/// - Make sure netmuxd still has the device
///  - Check the mounted images for the developer disk image
///    - If not mounted, add the device to the queue for mounting
///    - Return a message letting the user know the device is mounting
///  - Connect to tunneld and get the interface and port for the developer service
///  - Send the commands to launch the app and detach
///  - Set last_used to now in the database
async fn launch_app(ip: SecureClientIp, Path(bundle_id): Path<String>) -> Json<LaunchAppReturn> {
    let ip = ip.0;

    info!("Got request to launch {bundle_id} from {:?}", ip);

    let udid = match common::get_udid_from_ip(ip.to_string()).await {
        Ok(u) => u,
        Err(e) => {
            return Json(LaunchAppReturn {
                ok: false,
                error: Some(e),
                launching: false,
                position: None,
                mounting: false,
            })
        }
    };

    // Check if there are any launches queued
    debug!("Checking launch queue for {udid}");
    match debug_server::get_queue_info(&udid).await {
        debug_server::LaunchQueueInfo::Position(p) => {
            return Json(LaunchAppReturn {
                ok: true,
                launching: true,
                position: Some(p),
                error: None,
                mounting: false,
            });
        }
        debug_server::LaunchQueueInfo::NotInQueue => {}
        debug_server::LaunchQueueInfo::Error(e) => {
            return Json(LaunchAppReturn {
                ok: false,
                launching: false,
                position: None,
                error: Some(e),
                mounting: false,
            });
        }
        debug_server::LaunchQueueInfo::ServerError => {
            return Json(LaunchAppReturn {
                ok: false,
                launching: false,
                position: None,
                error: Some("Failed to get launch status".to_string()),
                mounting: false,
            });
        }
    }

    // Add the launch to the queue
    match debug_server::add_to_queue(&udid, ip.to_string(), &bundle_id).await {
        Some(position) => Json(LaunchAppReturn {
            ok: true,
            launching: true,
            position: Some(position as usize),
            error: None,
            mounting: false,
        }),
        None => Json(LaunchAppReturn {
            ok: false,
            launching: false,
            position: None,
            error: Some("Failed to add to queue".to_string()),
            mounting: false,
        }),
    }
}

#[derive(Debug, Serialize)]
struct StatusReturn {
    done: bool,
    ok: bool,
    position: usize,
    error: Option<String>,
    in_progress: bool, // NOTICE: this field is deprecated and will be removed in future versions
}

/// Gets the current status of the device
/// Returns immediately if done or error
/// Checks every second, up to 15 seconds for a new response.
async fn status(ip: SecureClientIp) -> Json<StatusReturn> {
    let start_time = std::time::Instant::now();
    let ip = ip.0;

    let udid = match common::get_udid_from_ip(ip.to_string()).await {
        Ok(u) => u,
        Err(e) => {
            return Json(StatusReturn {
                ok: false,
                done: true,
                error: Some(e),
                position: 0,
                in_progress: false,
            })
        }
    };

    loop {
        // Check mounts
        // Check launches
        // Check if it's been too long
        let mut to_return = None;
        match debug_server::get_queue_info(&udid).await {
            debug_server::LaunchQueueInfo::Position(p) => {
                to_return = Some(Json(StatusReturn {
                    ok: true,
                    done: false,
                    position: p,
                    error: None,
                    in_progress: false,
                }));
            }
            debug_server::LaunchQueueInfo::NotInQueue => {}
            debug_server::LaunchQueueInfo::Error(e) => {
                to_return = Some(Json(StatusReturn {
                    ok: false,
                    done: true,
                    position: 0,
                    error: Some(e),
                    in_progress: false,
                }));
            }
            debug_server::LaunchQueueInfo::ServerError => {
                to_return = Some(Json(StatusReturn {
                    ok: false,
                    done: true,
                    position: 0,
                    error: Some("server error".to_string()),
                    in_progress: false,
                }));
            }
        }

        match to_return {
            Some(to_return) => {
                if start_time.elapsed() > std::time::Duration::from_secs(15) || to_return.done {
                    info!("Returning status for {udid}: {to_return:?}");
                    return to_return;
                }
                tokio::time::sleep(std::time::Duration::from_secs(1)).await;
            }
            None => {
                if to_return.is_none() {
                    return Json(StatusReturn {
                        ok: true,
                        done: true,
                        position: 0,
                        error: None,
                        in_progress: false,
                    });
                }
            }
        }
    }
}<|MERGE_RESOLUTION|>--- conflicted
+++ resolved
@@ -107,16 +107,10 @@
 
     let app = if allow_registration == 1 {
         app.route("/register", post(register::register))
-<<<<<<< HEAD
         .route("/upload", get(register::upload_wg))
     } else if allow_registration == 2 {
         app.route("/register", post(register::register))
         .route("/upload", get(register::upload))
-=======
-    } else if allow_registration == 2 {
-        app.route("/register", post(register::register))
-            .route("/upload", get(register::upload))
->>>>>>> fc37fc03
     } else {
         app
     };
